--- conflicted
+++ resolved
@@ -53,15 +53,9 @@
 
 ### 支持多种推理后端
 
-<<<<<<< HEAD
-| ONNX Runtime | TensorRT | ppl.nn | ncnn | OpenVINO | LibTorch | snpe | Ascend | Core ML | RKNN | more                                              |
-| ------------ | -------- | ------ | ---- | -------- | -------- | ---- | ------ | ------- | ---- | ------------------------------------------------- |
-| ✔️           | ✔️       | ✔️     | ✔️   | ✔️       | ✔️       | ✔️   | ✔️     | ✔️      | ✔️   | [benchmark](docs/zh_cn/03-benchmark/benchmark.md) |
-=======
 | ONNX Runtime | TensorRT | ppl.nn | ncnn | OpenVINO | LibTorch | snpe | Ascend | Core ML | RKNN | more                                           |
 | ------------ | -------- | ------ | ---- | -------- | -------- | ---- | ------ | ------- | ---- | ---------------------------------------------- |
 | ✔️           | ✔️       | ✔️     | ✔️   | ✔️       | ✔️       | ✔️   | ✔️     | ✔️      | ✔️   | [benchmark](docs/en/03-benchmark/benchmark.md) |
->>>>>>> ea7706cb
 
 ### SDK 可高度定制化
 
